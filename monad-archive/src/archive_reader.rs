use std::collections::HashMap;

use alloy_consensus::{ReceiptEnvelope, ReceiptWithBloom};
use eyre::Result;
<<<<<<< HEAD
use reth_primitives::{Block, BlockHash, ReceiptWithBloom};

use crate::*;
=======

use crate::{
    dynamodb::{DynamoDBArchive, TxIndexedData},
    metrics::Metrics,
    s3_archive::{get_aws_config, Block, S3Archive, S3Bucket},
};
>>>>>>> 61b61fc4

pub enum LatestKind {
    Uploaded,
    Indexed,
}

#[derive(Clone)]
pub struct ArchiveReader<
    BReader: BlockDataReader = BlockDataReaderErased,
    IReader: IndexStoreReader = IndexStoreErased,
> {
    block_data_reader: BReader,
    index_reader: IReader,
}

impl<BStore: BlockDataReader, IStore: IndexStoreReader> ArchiveReader<BStore, IStore> {
    pub fn new(block_data_reader: BStore, index_reader: IStore) -> ArchiveReader<BStore, IStore> {
        ArchiveReader {
            block_data_reader,
            index_reader,
        }
    }
}

impl<BStore: BlockDataReader, IStore: IndexStoreReader> IndexStoreReader
    for ArchiveReader<BStore, IStore>
{
    async fn bulk_get(&self, keys: &[String]) -> Result<HashMap<String, TxIndexedData>> {
        self.index_reader.bulk_get(keys).await
    }

    async fn get(&self, key: impl Into<String>) -> Result<Option<TxIndexedData>> {
        self.index_reader.get(key).await
    }
}

impl<BStore: BlockDataReader, IStore: IndexStoreReader> BlockDataReader
    for ArchiveReader<BStore, IStore>
{
    fn get_bucket(&self) -> &str {
        self.block_data_reader.get_bucket()
    }

    async fn get_latest(&self, latest_kind: LatestKind) -> Result<u64> {
        self.block_data_reader.get_latest(latest_kind).await
    }

    async fn get_block_by_number(&self, block_num: u64) -> Result<Block> {
        self.block_data_reader.get_block_by_number(block_num).await
    }

    async fn get_block_by_hash(&self, block_hash: BlockHash) -> Result<Block> {
        self.block_data_reader.get_block_by_hash(block_hash).await
    }

<<<<<<< HEAD
    async fn get_block_receipts(&self, block_number: u64) -> Result<Vec<ReceiptWithBloom>> {
        self.block_data_reader
            .get_block_receipts(block_number)
            .await
=======
    pub async fn get_block_receipts(&self, block_number: u64) -> Result<Vec<ReceiptEnvelope>> {
        self.s3.get_block_receipts(block_number).await
>>>>>>> 61b61fc4
    }

    async fn get_block_traces(&self, block_number: u64) -> Result<Vec<Vec<u8>>> {
        self.block_data_reader.get_block_traces(block_number).await
    }
}<|MERGE_RESOLUTION|>--- conflicted
+++ resolved
@@ -1,19 +1,10 @@
 use std::collections::HashMap;
 
 use alloy_consensus::{ReceiptEnvelope, ReceiptWithBloom};
+use alloy_primitives::BlockHash;
 use eyre::Result;
-<<<<<<< HEAD
-use reth_primitives::{Block, BlockHash, ReceiptWithBloom};
 
 use crate::*;
-=======
-
-use crate::{
-    dynamodb::{DynamoDBArchive, TxIndexedData},
-    metrics::Metrics,
-    s3_archive::{get_aws_config, Block, S3Archive, S3Bucket},
-};
->>>>>>> 61b61fc4
 
 pub enum LatestKind {
     Uploaded,
@@ -69,15 +60,10 @@
         self.block_data_reader.get_block_by_hash(block_hash).await
     }
 
-<<<<<<< HEAD
-    async fn get_block_receipts(&self, block_number: u64) -> Result<Vec<ReceiptWithBloom>> {
+    async fn get_block_receipts(&self, block_number: u64) -> Result<Vec<ReceiptEnvelope>> {
         self.block_data_reader
             .get_block_receipts(block_number)
             .await
-=======
-    pub async fn get_block_receipts(&self, block_number: u64) -> Result<Vec<ReceiptEnvelope>> {
-        self.s3.get_block_receipts(block_number).await
->>>>>>> 61b61fc4
     }
 
     async fn get_block_traces(&self, block_number: u64) -> Result<Vec<Vec<u8>>> {
