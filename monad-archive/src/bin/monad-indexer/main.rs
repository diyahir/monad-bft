#![allow(unused_imports)]

use std::{
    sync::Arc,
    time::{Duration, Instant},
};

use archive_reader::{ArchiveReader, LatestKind::*};
use archive_tx_index::TxIndexArchiver;
use clap::Parser;
use eyre::Result;
use futures::{executor::block_on, future::join_all};
use metrics::Metrics;
use monad_archive::*;
use tokio::{join, sync::Semaphore, time::sleep, try_join};
use tracing::{error, info, warn, Level};

mod cli;

#[tokio::main]
async fn main() -> Result<()> {
    tracing_subscriber::fmt().with_max_level(Level::INFO).init();

    let args = cli::Cli::parse();

    // let concurrent_block_semaphore = Arc::new(Semaphore::new(args.max_concurrent_connections));
    let concurrent_block_semaphore = Arc::new(Semaphore::new(5));
    let metrics = Metrics::new(args.otel_endpoint, "monad-indexer", Duration::from_secs(15))?;

    let block_data_reader = args.block_data_source.build(&metrics).await?;
    let tx_index_archiver = args.archive_sink.build_index_archive(&metrics).await?;

    // for testing
    if args.reset_index {
        tx_index_archiver.update_latest_indexed(0).await?;
    }

    info!(
        "Latest indexed block :{}. Latest uploaded block :{}",
        block_data_reader.get_latest(Indexed).await.unwrap_or(0),
        block_data_reader.get_latest(Uploaded).await.unwrap_or(0)
    );

    let mut latest_indexed = if let Some(start_block) = args.start_block {
        start_block
    } else {
        block_data_reader.get_latest(Indexed).await.unwrap_or(0)
    };

    loop {
        sleep(Duration::from_millis(100)).await;
        let start = Instant::now();

        // get latest uploaded and indexed from s3
        let latest_uploaded = match block_data_reader.get_latest(Uploaded).await {
            Ok(number) => number,
            Err(e) => {
                warn!("Error getting latest uploaded block: {e:?}");
                continue;
            }
        };
        metrics.gauge("latest_uploaded", latest_uploaded);

        if latest_uploaded <= latest_indexed {
            info!(latest_indexed, latest_uploaded, "Nothing to process");
            continue;
        }

        // compute start and end block for this upload
        let start_block_number = if latest_indexed == 0 {
            0
        } else {
            latest_indexed + 1
        };
        let end_block_number =
            latest_uploaded.min(start_block_number + args.max_blocks_per_iteration);

        info!(
            start_block_number,
            end_block_number, latest_uploaded, "Spawning index uploads for blocks"
        );

        let join_handles = (start_block_number..=end_block_number).map(|current_block: u64| {
            let archive = block_data_reader.clone();
            let dynamodb_archive = tx_index_archiver.clone();

            let semaphore = concurrent_block_semaphore.clone();
            tokio::spawn(async move {
                let _permit = semaphore
                    .acquire()
                    .await
                    .expect("Got permit to execute a new block");
                handle_block(&archive, dynamodb_archive, current_block).await
            })
        });

        let mut num_txs_indexed = 0;
        let block_results = join_all(join_handles).await;
        let mut current_join_block = start_block_number;
        for block_result in block_results {
            // two match arm error conditions are similar but have different error types
            match block_result {
                Ok(Ok(num_txs)) => {
                    current_join_block += 1;
                    num_txs_indexed += num_txs
                }
                Ok(Err(e)) => {
                    error!(
                        current_join_block,
                        latest_uploaded, start_block_number, "Error indexing block: {e:?}"
                    );
                    break;
                }
                Err(e) => {
                    error!(
                        current_join_block,
                        latest_uploaded, start_block_number, "Error indexing block: {e:?}"
                    );
                    break;
                }
            }
        }

        latest_indexed = current_join_block.saturating_sub(1);
        tx_index_archiver
            .update_latest_indexed(latest_indexed)
            .await?;
        metrics.gauge("latest_indexed", latest_indexed);
        metrics.counter("txs_indexed", num_txs_indexed as u64);

        let duration = start.elapsed();
        info!(num_txs_indexed, "Time spent = {:?}", duration);
    }
}

async fn handle_block(
    block_data_reader: &impl BlockDataReader,
    tx_index_archiver: TxIndexArchiver,
    block_num: u64,
) -> Result<usize> {
    let (block, traces, receipts) = try_join!(
        block_data_reader.get_block_by_number(block_num),
        block_data_reader.get_block_traces(block_num),
        block_data_reader.get_block_receipts(block_num)
    )?;
    let num_txs = block.body.transactions.len();
    info!(num_txs, block_num, "Block");

    let first = block.body.transactions.first().cloned();
    let first_rx = receipts.first().cloned();
    let first_trace = traces.first().cloned();
    tx_index_archiver
        .index_block(block, traces, receipts)
        .await?;

    // check 1 key
    if let Some(tx) = first {
<<<<<<< HEAD
        let key = format!("{:x}", tx.hash);
=======
        let key = tx.tx_hash().to_string();
>>>>>>> 61b61fc4
        tokio::spawn(async move {
            match tx_index_archiver.store.get(&key).await {
                Ok(Some(resp)) => {
                    if resp.header_subset.block_number != block_num
                        || Some(&resp.receipt) != first_rx.as_ref()
                        || Some(&resp.trace) != first_trace.as_ref()
                    {
                        warn!(key, ?resp, "Returned mapping not as expected");
                    } else {
                        info!(
                            key,
                            resp_block_num = resp.header_subset.block_number,
                            "Check successful"
                        );
                    }
                }
                Ok(None) => warn!(key, block_num, "No key found for key"),
                Err(e) => warn!("Error while checking: {e}"),
            };
        });
    }

    Ok(num_txs)
}<|MERGE_RESOLUTION|>--- conflicted
+++ resolved
@@ -155,11 +155,7 @@
 
     // check 1 key
     if let Some(tx) = first {
-<<<<<<< HEAD
-        let key = format!("{:x}", tx.hash);
-=======
-        let key = tx.tx_hash().to_string();
->>>>>>> 61b61fc4
+        let key = format!("{:x}", tx.tx_hash());
         tokio::spawn(async move {
             match tx_index_archiver.store.get(&key).await {
                 Ok(Some(resp)) => {
